# coding: utf-8
"""
Synthesis waveform from trained model.

usage: synthesis.py [options] <checkpoint> <text_list_file> <dst_dir>

options:
    --hparams=<parmas>                Hyper parameters [default: ].
    --preset=<json>                   Path of preset parameters (json).
    --checkpoint-seq2seq=<path>       Load seq2seq model from checkpoint path.
    --checkpoint-postnet=<path>       Load postnet model from checkpoint path.
    --file-name-suffix=<s>            File name suffix [default: ].
    --max-decoder-steps=<N>           Max decoder steps [default: 500].
    --replace_pronunciation_prob=<N>  Prob [default: 0.0].
    --speaker_id=<id>                 Speaker ID (for multi-speaker model).
    --output-html                     Output html for blog post.
    --epochs=<N>                      How many times to iterate through sentences
    -h, --help               Show help message.
"""
from docopt import docopt
from torch import nn

import sys
import os
from os.path import dirname, join, basename, splitext
import audio
import time

import torch
import numpy as np
import pandas as pd
import nltk
import random

# The deepvoice3 model
from deepvoice3_pytorch import frontend
from hparams import hparams, hparams_debug_string
from train import guided_attention
from tqdm import tqdm
from torch import nn
from torch.utils import data as data_utils

use_cuda = torch.cuda.is_available()
device = torch.device("cuda" if use_cuda else "cpu")
_frontend = None  # to be set later

class InferDataset(object):
    def __init__(self, file_path):
        file = open(file_path, 'r')
        self.dataset = file.readlines()
        file.close()
    
    def __getitem__(self, idx):
        return _frontend.text_to_sequence(self.dataset[idx][:-1], p=0), self.dataset[idx]

    def __len__(self):
        return len(self.dataset)

def _pad(seq, max_len, constant_values=0):
    return np.pad(seq, (0, max_len - len(seq)),
                  mode='constant', constant_values=constant_values)

def collate_fn(batch):
    # Lengths
    input_lengths = [len(x[0]) for x in batch]
    max_input_len = max(input_lengths)
    a = np.array([_pad(x[0], max_input_len) for x in batch], dtype=np.int)
    x_batch = torch.LongTensor(a)
    b = [x[1] for x in batch]
    return x_batch, b

def tts(model, text, p=0, speaker_id=None, fast=False, batch_synthesis=False):
    """Convert text to speech waveform given a deepvoice3 model.

    Args:
        text (str) : Input text to be synthesized
        p (float) : Replace word to pronounciation if p > 0. Default is 0.
    """
    model = model.to(device)
    model.eval()
    if fast:
        model.module.make_generation_fast_()

    sequence = np.array(_frontend.text_to_sequence(text, p=p))
    sequence = torch.from_numpy(sequence).unsqueeze(0).long().to(device)
    text_positions = torch.arange(1, sequence.size(-1) + 1).unsqueeze(0).long().to(device)
    speaker_ids = None if speaker_id is None else torch.LongTensor([speaker_id]).to(device)

    # Greedy decoding
    with torch.no_grad():
        mel_outputs, linear_outputs, alignments, done = model(
            sequence, text_positions=text_positions, speaker_ids=speaker_ids)
<<<<<<< HEAD

    linear_output = linear_outputs[0].cpu().data.numpy()
    spectrogram = audio._denormalize(linear_output)
    alignment = alignments[0].cpu().data.numpy()
    mel = mel_outputs[0].cpu().data.numpy()
    mel = audio._denormalize(mel)
=======
    
    # linear_output = linear_outputs[0].cpu().data.numpy()
    alignment = alignments[0].cpu().data.numpy()
    # mel = mel_outputs[0].cpu().data.numpy()
    # mel = audio._denormalize(mel)
>>>>>>> 25603023
    
    # # Predicted audio signal
    # waveform = audio.inv_spectrogram(linear_output.T)
    
    # Jasper conversions
    linear_output = linear_outputs[0].data.cpu().numpy()
    mel = mel_outputs[0].data.cpu().numpy()
    spectrogram = audio._denormalize(linear_output)

    linear_output = audio._denormalize(linear_output) + 20
    # mel = audio._denormalize(mel) + 20

    # mel_to_mag = audio.jasper_inverse_mel(mel, 16000, 512, 64)
    mag_to_mag = audio.jasper_get_mag_spec(linear_output)

    # mel_signal = audio.jasper_griffin_lim(mel_to_mag.T)
    mag_signal = audio.jasper_griffin_lim(mag_to_mag.T)

    return mag_signal, alignment, spectrogram, mel

def batch_tts(model, text, p=0, speaker_id=None, fast=False, batch_synthesis=False):
    """Convert text to speech waveform given a deepvoice3 model.

    Args:
        text (str) : Input text to be synthesized
        p (float) : Replace word to pronounciation if p > 0. Default is 0.
    """
    model = model.to(device)
    model.eval()

    if fast:
        model.module.make_generation_fast_()

    text_positions = torch.arange(1, text.size(-1) + 1).unsqueeze(0).repeat(hparams.batch_size, 1).long().to(device)
    speaker_ids = torch.LongTensor([speaker_id]).repeat(hparams.batch_size).to(device)

    # Greedy decoding
    with torch.no_grad():
        mel_outputs, linear_outputs, alignments, done = model(
            text, text_positions=text_positions, speaker_ids=speaker_ids)
    return linear_outputs, alignments, done

def _load(checkpoint_path):
    if use_cuda:
        checkpoint = torch.load(checkpoint_path)
    else:
        checkpoint = torch.load(checkpoint_path,
                                map_location=lambda storage, loc: storage)
    return checkpoint


if __name__ == "__main__":
    args = docopt(__doc__)
    print("Command line args:\n", args)
    checkpoint_path = args["<checkpoint>"]
    text_list_file_path = args["<text_list_file>"]
    dst_dir = args["<dst_dir>"]
    checkpoint_seq2seq_path = args["--checkpoint-seq2seq"]
    checkpoint_postnet_path = args["--checkpoint-postnet"]
    max_decoder_steps = int(args["--max-decoder-steps"])
    file_name_suffix = args["--file-name-suffix"]
    replace_pronunciation_prob = float(args["--replace_pronunciation_prob"])
    output_html = args["--output-html"]
    speaker_id = args["--speaker_id"]
    n_epochs = int(args["--epochs"])

    # list of bad speakers
    # bad_speakers = [0,1,8,9,17,21,23,24,25,34,39,41,43,46,59,84,85,93,139,147,149,193,240,245,228]

    if speaker_id is not None:
        speaker_id = int(speaker_id)
    preset = args["--preset"]

    # Load preset if specified
    if preset is not None:
        with open(preset) as f:
            hparams.parse_json(f.read())
    # Override hyper parameters
    hparams.parse(args["--hparams"])
    assert hparams.name == "deepvoice3"

    _frontend = getattr(frontend, hparams.frontend)
    import train
    train._frontend = _frontend
    from train import plot_alignment, build_model
    # Model
    model = build_model()
    model = nn.DataParallel(model)

    # Load checkpoints separately
    if checkpoint_postnet_path is not None and checkpoint_seq2seq_path is not None:
        checkpoint = _load(checkpoint_seq2seq_path)
        model.seq2seq.load_state_dict(checkpoint["state_dict"])
        checkpoint = _load(checkpoint_postnet_path)
        model.postnet.load_state_dict(checkpoint["state_dict"])
        checkpoint_name = splitext(basename(checkpoint_seq2seq_path))[0]
    else:
        checkpoint = _load(checkpoint_path)
        model.load_state_dict(checkpoint["state_dict"])
        checkpoint_name = splitext(basename(checkpoint_path))[0]

    model.module.seq2seq.decoder.max_decoder_steps = max_decoder_steps

    os.makedirs(dst_dir, exist_ok=True)
    metadata = []
    batch = 0
    epoch = 0
    dataset = InferDataset(text_list_file_path)
    data_loader = data_utils.DataLoader(dataset, batch_size=hparams.batch_size, collate_fn=collate_fn, shuffle=True, drop_last=True)
    start = time.time()

    # for speaker_id in range(hparams.n_speakers):
    #     for text_ids, text in data_loader:
    #         linear_outputs, alignments, dones = batch_tts(model, text_ids, 0, speaker_id)
    #         for idx, linear_output in enumerate(linear_outputs):
    #             stop_frame = 0
    #             for done in dones:
    #                 if done[idx] > 0.9:
    #                     break
    #                 stop_frame += 1
    #             linear_output = linear_output.cpu().data.numpy()
    #             linear_output = linear_output[:stop_frame * hparams.downsample_step * hparams.outputs_per_step,:]
    #             alignment = alignments[idx].cpu().data.numpy()
    #             alignment = alignment[:stop_frame,:len(text[idx])]

    #             waveform = audio.inv_spectrogram(linear_output.T)
    #             dst_wav_path = join(dst_dir, "speaker_id_{}_index_{}.wav".format(
    #                 speaker_id, idx))
    #             dst_alignment_path = join(
    #                 dst_dir, "speaker_id_{}_index_{}_alignment.png".format(
    #                 speaker_id, idx))
    #             audio.save_wav(waveform, dst_wav_path)
    #             plot_alignment(alignment.T, dst_alignment_path,
    #                            info="{}, {}".format(hparams.builder, basename(checkpoint_path)))

    while epoch < n_epochs:
        for text_ids, text in data_loader:
            # Generate data for a random speaker
            speaker_id = random.randint(0, hparams.n_speakers)
            # while speaker_id in bad_speakers:
                # speaker_id = random.randint(0, hparams.n_speakers)

            linear_outputs, alignments, dones = batch_tts(model, text_ids, 0, speaker_id)
            for idx, linear_output in enumerate(linear_outputs):
                stop_frame = 0
                # Find when to cut off the audio based on stop token prediction
                for done in dones:
                    if done[idx] > 0.9:
                        break
                    stop_frame += 1

                linear_output = linear_output.cpu().data.numpy()
                linear_output = linear_output[:stop_frame * hparams.downsample_step * hparams.outputs_per_step,:]
                alignment = alignments[idx].cpu().data.numpy()
                alignment = alignment[:stop_frame,:len(text[idx])]

                # Filter out bad audio with alignment loss 
                soft_max = guided_attention(
                    alignment.shape[0], 
                    alignment.shape[0],
                    alignment.shape[1],
                    alignment.shape[1],
                    0.2
                )
                attn_loss = (alignment * soft_max).mean()

                if attn_loss > 0.00025:
                    continue

                waveform = audio.inv_spectrogram(linear_output.T)
                dst_wav_path = join(dst_dir, "batch{}_index{}_speaker_id_{}_checkpoint_{}.wav".format(
                    batch, idx, speaker_id, checkpoint_name))
                dst_alignment_path = join(
                    dst_dir, "batch{}_index{}_speaker_id_{}_checkpoint_{}_alignment.png".format(
                    batch, idx, speaker_id, checkpoint_name))
                audio.save_wav(waveform, dst_wav_path)
                plot_alignment(alignment.T, dst_alignment_path,
                               info="{}, {}".format(hparams.builder, basename(checkpoint_path)))

                # Save metadata
                metadata.append([dst_wav_path, text[idx]])
            metadata_df = pd.DataFrame(metadata)
            metadata_df.to_csv("{}/{}_metadata.csv".format(dst_dir, batch), encoding='utf-8', index=False, header=["wav_filename", "transcript"])
            batch += 1
        epoch += 1

    end = time.time()
    print("Total duration: {}".format(end-start))
        
    sys.exit(0)<|MERGE_RESOLUTION|>--- conflicted
+++ resolved
@@ -90,20 +90,12 @@
     with torch.no_grad():
         mel_outputs, linear_outputs, alignments, done = model(
             sequence, text_positions=text_positions, speaker_ids=speaker_ids)
-<<<<<<< HEAD
 
     linear_output = linear_outputs[0].cpu().data.numpy()
     spectrogram = audio._denormalize(linear_output)
     alignment = alignments[0].cpu().data.numpy()
     mel = mel_outputs[0].cpu().data.numpy()
     mel = audio._denormalize(mel)
-=======
-    
-    # linear_output = linear_outputs[0].cpu().data.numpy()
-    alignment = alignments[0].cpu().data.numpy()
-    # mel = mel_outputs[0].cpu().data.numpy()
-    # mel = audio._denormalize(mel)
->>>>>>> 25603023
     
     # # Predicted audio signal
     # waveform = audio.inv_spectrogram(linear_output.T)
